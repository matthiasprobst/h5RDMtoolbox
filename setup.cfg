--- conflicted
+++ resolved
@@ -53,15 +53,8 @@
 test =
     %(vtk)s
     %(tec)s
-<<<<<<< HEAD
-    %(x2hdf)s
-    %(notebooktqdm)s
-    %(piv)
-    %(cfd)
-=======
     %(piv)s
     %(cfd)s
->>>>>>> 0a620d34
     pytest
     pytest-cov
 docs =
