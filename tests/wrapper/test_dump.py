--- conflicted
+++ resolved
@@ -62,11 +62,6 @@
             grp.attrs['lastName', FOAF.lastName] = 'Doe'
 
         jsonld_str = h5tbx.dump_jsonld(h5.hdf_filename, structural=True, contextual=False)
-<<<<<<< HEAD
-
-=======
-        print(jsonld_str)
->>>>>>> fc05edc6
 
     def test_sdump(self):
         h5tbx.use(None)
