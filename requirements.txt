--- conflicted
+++ resolved
@@ -23,9 +23,5 @@
 pypandoc>=1.11
 pydantic>=2.8.2
 # other:
-<<<<<<< HEAD
 ontolutils >= 0.13.2
-click==8.1.7
-=======
-ontolutils >= 0.12.4
->>>>>>> b2c016f9
+click==8.1.7