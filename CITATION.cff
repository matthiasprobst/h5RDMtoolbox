cff-version: 1.2.0
message: "If you use this software, please cite it as below."
authors:
  - family-names: "Probst"
    given-names: "Matthias"
    orcid: "https://orcid.org/0000-0001-8729-0482"
  - family-names: "Pritz"
    given-names: "Balazs"
    orcid: "https://orcid.org/0000-0002-4116-0065"
  - family-names: "Büttner"
    given-names: "Lucas"
    orcid: "https://orcid.org/0000-0002-4116-0065"
title: "h5rdmtoolbox - HDF5 Research Data Management Toolbox"
<<<<<<< HEAD
version: 2.0.0
doi: 10.5281/zenodo.15397479
date-released: 2025-05-17
=======
version: 2.1.0
doi: 10.5281/zenodo.15600840
date-released: 2025-06-05
>>>>>>> a3ae45bd
url: "https://github.com/matthiasprobst/h5rdmtoolbox"<|MERGE_RESOLUTION|>--- conflicted
+++ resolved
@@ -11,13 +11,7 @@
     given-names: "Lucas"
     orcid: "https://orcid.org/0000-0002-4116-0065"
 title: "h5rdmtoolbox - HDF5 Research Data Management Toolbox"
-<<<<<<< HEAD
-version: 2.0.0
-doi: 10.5281/zenodo.15397479
-date-released: 2025-05-17
-=======
 version: 2.1.0
 doi: 10.5281/zenodo.15600840
 date-released: 2025-06-05
->>>>>>> a3ae45bd
 url: "https://github.com/matthiasprobst/h5rdmtoolbox"