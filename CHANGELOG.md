# CHANGELOG

Log of changes in the versions

<<<<<<< HEAD
## v1.7.3

- hotfix serialization when multiple rdf:type values are set
- move `jsonld` sub-module from `wrapper` to `ld` module

## v1.7.2

- remove skipND from being deprecated
=======
## v1.7.2

- remove `skipND` from being deprecated
>>>>>>> 1ae4ae87
- separation of "linked data" code into a separate repo
- update documentation

## v1.7.1

- fix documentation at readthedocs

## v1.7.0

- chunks=None as default for `create_dataset` to mimic behavior of `h5py`
- improved formalized representation of the HDF5 file structure based on the Allotrope Foundation's ontology
- removed unclear parameter `resolve_keys` from `dump_jsonld()` and `serialize()`
- HDF.File is not automatically returned if `h5.frdf.type` is called
- update to `ontolutils` v0.13.3
- improve semantic structural description of HDF5 file content

## v1.6.2

- hotfix `rdf_find`
- using `ontolutils` v0.13.2 and its HDF5 namespace definition
- update/improve CLI interface

## v1.6.1

- hotfix `skipND` when calling `dump_jsonld()`. Option was not passed correctly to underlying function.

## v1.6.0

- `rootgroup` as alias for `rootparent`
- `ZenodoRecord` has new property `env_name_for_token` to define the environment variable name to be used for the Zenodo
  token
- bugfix downloading zenodo files
- allowing higher versions of `pymongo`

## v1.5.2

- bugfix dumping json-ld

## v1.5.1

- a json-ld string can be assigned to a rdf object (
  see https://h5rdmtoolbox.readthedocs.io/en/latest/userguide/wrapper/FAIRAttributes.html)

## v1.5.0

- make compliant with higher `pydantic` and `ontolutils` versions
- concrete version selection for other dependencies

## v1.4.1

- Downloading files will be cached by their checksum and/or URL. This avoids multiple downloads of the same file.
- `RepositoryFile` has new abstract property `suffix`,
- `RepositoryInterface` has new abstract method `get_jsonld`
- `RepositoryInterface` has new abstract property `identifier` and `title`
- bugfixes

## v1.4.0

- update package dependency versions
- minor bugfixes and updates in documentation

## v1.4.0rc2

- using suffix `.jsonld` instead of `.json` for JSON-LD files, as it is recommended
  (see https://www.w3.org/TR/json-ld/#iana-considerations)
- bugfixes in documentation (links, figures, ...)
- enhancing zenodo interfaces:
    - removed depr methods, e.g. `get()` from `AbstractZenodoInterface`
    - using cached json dict for zenodo records. call `refresh()` to update the json
    - minor bugfixes
    - introduced property `files`, which is `Dict[str, RepositoryFile]`
    - improve url handling by using properties instead of class variables

## v1.4.0rc1

- The repository interface to Zenodo has one single upload method `upload_file` with the parameter `metamapper`. It
  is a callable which extracts meta information from the actual file to be uploaded. This is especially useful and
  specifically
  intended for HDF5 files. Unless the value for `metamapper` is `None`, the `upload_file` method will use the built-in
  hdf5 extraction function automatically on HDF5 files.
- Clarify abstraction for HDF5 database interfaces. `HDF5DBInterface` is the top abstraction from which
  `ExtHDF5Interface` inherits. `ExtHDF5Interface` makes use of external databases such as *mongoDB*.
- fix issue in online documentation: mongomock is used to run the mongodb jupyter notebook in the documentation
- codemeta.json file is updated with author and institution ROR ID

## v1.3.2

- calling the RDF accessor on an attribute name will only work if the attribute already exists. If not, an error is
  raised.
- Likewise, if an attribute is deleted, the entry in the RDF accessor dictionary is deleted

## v1.3.1

- minor fixes
- add $in operator to query functions
- add argument `rebase` to layout specifications

## v1.3.0

- important changes:
    - improved and consequent support of RDF/JSON-LD. This means, an HDF5 can be created from a JSON-LD file and vice
      versa. The JSON-LD file
      contains the structural and contextual metadata of the HDF5 file.
    - namespaces are outsourced to `ontolutils`
- minor changes:
    - When a file is opened with a filename which does not exist and mode is None, the file will NOT be created. This
      was
      the case in the past, but this may lead to unwanted empty files.
    - Bugfix namespace creation
    - some method renaming and refactoring
    - accessors are refactored and improved (especially shifted away from xarray and fully integrated in hdf)

## v1.2.2

- Hotfix dumping json-ld data (dimension scales were the issue)

## v1.2.1

- Add codemeta namespace
- Improved json-ld export
- Updated qudt namespace
- colab notebook will be managed on a separate branch. the readme link points to the branch

## v1.2.0

- Improved assignment of IRI to attributes
- Export of a JSON-LD file possible
- Updated documentation
- bugfixes

## v1.1.1

- bugfix: Setting a default value for toolbox validators in convention yaml file was not working. Fixed it.

## v1.1.0

- simplified and clean up much code, especially convention sub package
- added identifier utils
- updated and improved documentation

## v1.0.1

- fixed unnecessary call in `create_dataset`, which writes the data twice. Now, the time data is written is comparable
  to the time `h5py` needs to write the data (for small datasets `h5py` is still faster due to the (constant)
  overhead, `h5tbx` adds).

## v1.0.0

major changes:

- zenodo is not a dependency anymore but is implemented as a new subpackage of the toolbox
- zenodo is part or `repository` which is designed to provide interfaces to different data repositories (however,
  only `zenodo` is implemented at the moment)
- the database architecture is changed similarly, such that it has a more logic structure
- both above changes follow a more or less strict inheritance structure from abstract classes defining the interface to
  repositories or databases (databases are meant to be local, like mongoDB, SQL, etc., repositories are online data
  storage, like zenodo, which allows searching for metadata but not within the raw files.)
- python 3.8 until 3.12 inclusive are supported
- IRI as persistent identifier is now supported, which fulfills the F3 requirement of the FAIR principles ("Metadata
  clearly and explicitly include the identifier of the data they describe", https://www.go-fair.org/fair-principles/)
- package renaming and reorganization: `conventions` is now `convention`, `layout` is now a module, new is `repository`
- usage of IRI (persistent identifier) is now supported

## v0.13.0

- scale and offset is now implemented in the package. it should no longer be defined in a convention.
- bugfix normalization extension
- bugfix exporting xr.DataArray built with the toolbox to netCDF
- support usage of IRI to describe metadata

## v0.12.2

- bugfix requirements
- add `$exist` `find()`-methods inside of HDF files
- bugfix 0D time data as dimension
- module query functions (`find`, ...) can guess the filename from objects that have
  with `hasattr(hdf_filename, 'hdf_filename')`

## v0.12.1

- bugfix in zenodo search (did Zenodo change their API?)

## v0.12.0

- 0D data is written to MongoDB
- new utils like computing file size
- update to new zenodo_search package due to change in backend at Zenodo.org
- `find`, `find_one` and `distinct` can be called on HDF files
- small bugfixes

## v0.11.1

- bugfix standard attribute validation
- bugfix in `EngMeta.ipynb`

## v0.11.0

- working with time data is now possible:
    - time data can be created using the high-level method `create_time_dataset`
    - slicing the above "time datasets" will return xarray data
    - See `docs/wrapper/Misc.ipynb`
- fixed issue with user-defined & nested standard attributes

## v0.10.0

- Initial version, published on `pypi`<|MERGE_RESOLUTION|>--- conflicted
+++ resolved
@@ -2,20 +2,15 @@
 
 Log of changes in the versions
 
-<<<<<<< HEAD
 ## v1.7.3
 
 - hotfix serialization when multiple rdf:type values are set
 - move `jsonld` sub-module from `wrapper` to `ld` module
 
+
 ## v1.7.2
 
-- remove skipND from being deprecated
-=======
-## v1.7.2
-
 - remove `skipND` from being deprecated
->>>>>>> 1ae4ae87
 - separation of "linked data" code into a separate repo
 - update documentation
 
