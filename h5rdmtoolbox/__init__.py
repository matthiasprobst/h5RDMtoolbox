"""h5rdtoolbox repository"""

import atexit
import pathlib
import shutil

from . import conventions
from . import tutorial
from ._user import user_data_dir, user_tmp_dir
from ._version import __version__
from .h5wrapper import H5File, H5Flow, H5PIV, open_wrapper
from .utils import generate_temporary_filename, generate_temporary_directory

name = 'h5rdmtoolbox'
__author__ = 'Matthias Probst'
# from .convention.time import datetime_str

__all__ = ['__version__', '__author__', 'user_data_dir', 'conventions', 'H5File', 'H5Flow', 'H5PIV', 'open_wrapper',
           'generate_temporary_filename', 'generate_temporary_directory', 'tutorial']


def set_loglevel(level):
    """setting logging level of all modules"""
    from .x2hdf import set_loglevel as x2hdf_set_loglevel
    from .h5wrapper import set_loglevel as h5wrapper_set_loglevel
    from .h5database import set_loglevel as h5database_set_loglevel
    from .conventions import set_loglevel as conventions_set_loglevel
    x2hdf_set_loglevel(level)
    h5wrapper_set_loglevel(level)
    h5database_set_loglevel(level)
    conventions_set_loglevel(level)


def check():
    """Run file check"""
    import argparse
    parser = argparse.ArgumentParser(description='PIV uncertainty estimation with CNN')
    parser.add_argument("filename", help="Filename to run check on.",
                        type=str)
    # parser.add_argument('-l', '--layout',
    #                     type=bool,
    #                     nargs='?',
    #                     default=False,
    #                     help='Run layout check.')
    # parser.add_argument('-n', '--names',
    #                     type=bool,
    #                     nargs='?',
    #                     default=False,
    #                     help='Run name check.')
    parser.add_argument('-d', '--dump',
                        type=bool,
                        nargs='?',
                        default=False,
                        help='Dumps the content to screen.')

    args = parser.parse_args()

    if not args.layout and not args.names:
        with open_wrapper(args.filename) as h5:
            h5.check(silent=False)
            if args.dump is None:
                h5.sdump()


@atexit.register
def clean_temp_data():
    """cleaning up the tmp directory"""
    from ._user import _root_tmp_dir
    failed_dirs = []
    failed_dirs_file = _root_tmp_dir / 'failed.txt'
    if user_tmp_dir.exists():
        try:
            shutil.rmtree(user_tmp_dir)
        except RuntimeError as e:
            failed_dirs.append(user_tmp_dir)
            print(f'removing tmp folder "{user_tmp_dir}" failed due to "{e}". Best is you '
                  f'manually delete the directory.')
        finally:
            lines = []
            if failed_dirs_file.exists():
                with open(failed_dirs_file, 'r') as f:
                    lines = f.readlines()
                    for l in lines:
                        try:
                            shutil.rmtree(l)
                        except RuntimeError:
                            failed_dirs.append(l)

            if lines or failed_dirs:
                with open(failed_dirs_file, 'w') as f:
                    for fd in failed_dirs:
                        f.writelines(f'{fd}\n')
            else:
<<<<<<< HEAD
                if failed_dirs_file.exists():
                    failed_dirs_file.unlink()
=======
                failed_dirs_file.unlink(missing_ok=True)
>>>>>>> fae1ad84
<|MERGE_RESOLUTION|>--- conflicted
+++ resolved
@@ -91,9 +91,4 @@
                     for fd in failed_dirs:
                         f.writelines(f'{fd}\n')
             else:
-<<<<<<< HEAD
-                if failed_dirs_file.exists():
-                    failed_dirs_file.unlink()
-=======
-                failed_dirs_file.unlink(missing_ok=True)
->>>>>>> fae1ad84
+                failed_dirs_file.unlink(missing_ok=True)