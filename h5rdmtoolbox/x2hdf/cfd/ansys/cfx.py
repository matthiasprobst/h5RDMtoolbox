import logging
import os
import pathlib
import time
from typing import List, Dict, Union

import dotenv
<<<<<<< HEAD
import h5py
import pandas as pd
import xarray as xr
from numpy.typing import ArrayLike
from ....conventions.translations import cfx_to_standard_name
=======
import numpy as np
import pandas as pd
import xarray as xr
>>>>>>> bbff992b

from . import session, PATHLIKE, ccl, CFX_DOTENV_FILENAME, mon
from .utils import change_suffix

logger = logging.getLogger(__package__)
dotenv.load_dotenv(CFX_DOTENV_FILENAME)

CFX5SOLVE = os.environ.get("cfx5solve")
AUXDIRNAME = '.x2hdf'


class CFXFilename:
    suffix = ''
    __slots__ = ('filename',)

    def __init__(self, filename):
        self.filename = pathlib.Path(filename)
        if self.filename.suffix == self.suffix:
            raise ValueError(f'Wrong suffix for a {self.__class__.__name__} filename: {self.filename.suffix} != .cfx')


class CFXCaseFilename:
    suffix = '.cfx'


class CFXResFilename:
    suffix = '.res'

    @property
    def number(self):
        return int(self.filename.stem.rsplit('_')[1])


class CFXOUTFile(CFXResFilename):
    suffix = '.out'


class MonitorObject:

    def __init__(self, expression_value: str, coord_frame: str = 'Coord 0'):
        """
        TODO: expression and coord frame could also be objects
        """
        self.coord_frame = coord_frame
        self.expression_value = expression_value


class MonitorUserPoint(xr.DataArray):
    __slots__ = ()


class MonitorUserExpression(xr.DataArray):
    __slots__ = ()


def process_monitor_string(monitor_str: str):
    if monitor_str not in ('COMMAND FILE', 'monitor', 'LIBRARY', 'FLOW: Flow Analysis 1'):
        _split = monitor_str.split(',')
        _groups = _split[0:-1]
        groups = _groups.copy()
        coords = {}
        for igrp, grp in enumerate(_groups):
            if "x=" in grp:
                coords['x'] = float(grp.split('=')[1].strip('"'))
                groups.pop(igrp)
            elif "y=" in grp:
                coords['y'] = float(grp.split('=')[1].strip('"'))
                groups.pop(igrp - len(coords) + 1)
            elif "z=" in grp:
                coords['z'] = float(grp.split('=')[1].strip('"'))
                groups.pop(igrp - len(coords) + 1)

        group = '/'.join(groups)
        name, _units = _split[-1].split(' [')
        if _units == ']':
            _units = ''
        return {'group': group, 'name': name, 'units': _units[:-1], 'coords': coords}


<<<<<<< HEAD
def _str_to_UserPoint(input_str: str, data: ArrayLike) -> Union[MonitorUserPoint, MonitorUserExpression]:
=======
def _str_to_UserPoint(input_str: str, data: np.ndarray) -> Union[MonitorUserPoint, MonitorUserExpression]:
>>>>>>> bbff992b
    """extracts info from a user point string and returns a MonitorUserPoint class"""
    monitor_pt_str_dict = process_monitor_string(input_str)
    coords = monitor_pt_str_dict.pop('coords')
    if len(coords) == 0:
        coords = None
    return MonitorUserPoint(data=data,
                            dims=('iteration',),
                            attrs=monitor_pt_str_dict,
                            coords=coords)


class MonitorDataFrame(pd.DataFrame):

    @property
    def user_points(self) -> Dict:
        user_point_list = [_str_to_UserPoint(n, self[n]) for n in self.columns if n.find('USER POINT') == 0]
        return {up.attrs['name']: up for up in user_point_list if up is not None}


class CFXFile:
    """Base wrapper class around a generic Ansys CFX file"""

    def __init__(self, filename: CFXCaseFilename):
        self.filename = pathlib.Path(filename).resolve()
        if not self.filename.exists():
            raise FileExistsError(f'File does not exist: {self.filename}')

        self.working_dir = self.filename.parent.resolve()
        self.aux_dir = self.working_dir.joinpath(AUXDIRNAME)
        if not self.aux_dir.exists():
            self.aux_dir.mkdir(parents=True)


class MonitorData(CFXFile):

    def __init__(self, filename):
        super(MonitorData, self).__init__(filename)
        monitor_filename = f'{self.filename.stem}.monitor'
        self.cfx_filename = filename
        self.filename = self.aux_dir.joinpath(monitor_filename)
        self._data = pd.DataFrame()

    def __getitem__(self, item):
        return self._data[item]

    @property
    def is_out_of_date(self):
        if self.filename.exists():
            return self.filename.stat().st_mtime < self.cfx_filename.stat().st_mtime
        return True

    @property
    def names(self):
        return self.data.columns

    def _write_file(self) -> None:
        self.filename = mon.get_monitor_data_by_category(self.cfx_filename, out=self.filename)

    def _read_data(self) -> None:
        if not self.filename.exists() or self.is_out_of_date:
            self._write_file()
        self._data = pd.read_csv(self.filename)

    @property
    def data(self) -> MonitorDataFrame:
        if not self.filename.exists():
            self._write_file()
            self._data = pd.read_csv(self.filename)
            return self._data
        else:
            if self._data.size == 0:
                self._read_data()
            return MonitorDataFrame(self._data)

    @property
    def user_points(self):
        return self.data.user_points


class OutFile(MonitorData):

    def __init__(self, filename, res_filename):
        super().__init__(filename)
        filename = f'{self.filename.stem}.outdata'
        self.filename = self.aux_dir.joinpath(filename)
        self.res_filename = res_filename
        self.out_filename = change_suffix(res_filename, '.out')
        self._data = pd.DataFrame()

    def _write_file(self) -> None:
        self._data = mon.extract_out_data(self.out_filename)
        self._data.to_csv(self.filename)

    def get_mesh_info(self) -> pd.DataFrame:
        if self.filename.exists():
            return mon.mesh_info_from_file(self.filename)
        return pd.DataFrame()

    def _read(self):
        if not self.filename.exists():
            self._write_file()

    @property
    def data(self):
        return self._data


class CFXResFile(CFXFile):
    """Class wrapped around the *.res case file"""

    def __init__(self, filename, def_filename):
        super(CFXResFile, self).__init__(filename)
        self.case_stem = self.filename.stem.rsplit('_', 1)[0]
        self.def_filename = def_filename

    @property
    def monitor(self):
        return MonitorData(self.filename)

    @property
    def out_data(self):
        return OutFile(self.filename, self.filename)


class CFXResFiles:
    """Ansys CFX Result class"""

    def __init__(self, filenames: List[PATHLIKE], def_filename: PATHLIKE, sort: bool = True):
        self.filenames = filenames
        self.def_filename = def_filename
        self.sort = sort
        self.cfx_res_files = []
        self.update()

    def __len__(self):
        return len(self.cfx_res_files)

    def update(self):
        if self.sort:
            self.cfx_res_files = [CFXResFile(filename, self.def_filename) for filename in sorted(self.filenames)]
        else:
            self.cfx_res_files = [CFXResFile(filename, self.def_filename) for filename in self.filenames]

    @property
    def latest(self):
        self.update()
        if len(self.cfx_res_files) > 0:
            return self.cfx_res_files[-1]
        else:
            return None


class CFXCase(CFXFile):
    """Class wrapped around the *.cfx case file.

    Case assumtions:
    ----------------
    The case file (.cfx) and the definition file ('.def') have the same stem, e.g.:
    `mycase.cfx` and `mycase.def`.
    The result files (.res) will look like `mycase_001.res` and `maycase_002.res` and so on.
    """

    def __init__(self, filename):
        """
        Avoids error when multiple cfx files are available in
        one folder, e.g. *._frz, *_trn.cfx
        """
        super().__init__(filename)

        if not self.filename.suffix == '.cfx':
            raise ValueError(f'Expecting file suffix .cfx, not {self.filename.suffix}')

        def_filename = change_suffix(self.filename, '.def')
        if not def_filename.exists():
            self.def_filename = None
        else:
            self.def_filename = def_filename

        res_filename_list = list(self.working_dir.glob(f'{self.filename.stem}*.res'))
        self.res_files = CFXResFiles(filenames=res_filename_list, def_filename=self.def_filename)

    def __repr__(self):
        return f'CFX Case <{self.filename.name}> with {len(self.res_files)} result file(s)'

    def __str__(self):
        return self.__repr__()

    @property
    def has_result_files(self) -> bool:
        return len(self.res_files) > 0

    @property
    def has_def_file(self) -> bool:
        if self.def_filename is None:
            return False
        return self.def_filename.exists()

    @property
    def hdf(self):
        class HDFFileInterface:
            def __init__(self, filename, cfx_case):
                self._filename = pathlib.Path(filename)
                self._cfx_case = cfx_case

            def exists(self):
                return self._filename.exists()

            @property
            def filename(self):
                return self._filename

            @property
            def out_of_date(self) -> bool:
                """is younger than res if exists. if no result files exist, if is younger than cfx"""
                if len(self._cfx_case.res_files) == 0:
                    cmp_mtime = self._cfx_case.filename.stat().st_mtime
                else:
                    cmp_mtime = self._cfx_case.latest.filename.stat().st_mtime
                if not self._filename.exists():
                    return True
                this_mtime = self._filename.stat().st_mtime
                return this_mtime < cmp_mtime

            def unlink(self):
                self._filename.unlink(missing_ok=True)

            def generate(self, force: bool = False, verbose: bool = True):
                if self.out_of_date or force:
                    st = time.perf_counter()
                    ccl_filename = ccl.generate(self._cfx_case.filename, verbose=verbose)
                    elapsed_time = time.perf_counter() - st
                    if verbose:
                        print(f'Conversion tool {elapsed_time} s')
                    ccl.CCLTextFile(ccl_filename).to_hdf(self._filename)

                    if len(self._cfx_case) == 0:
                        monitor_data = None
                    else:
                        monitor_data = self._cfx_case.latest.monitor.data

                    scale_sub_names = ('ACCUMULATED TIMESTEP', 'CURRENT TIMESTEP', 'TIME',)
                    scale_monitor_names = []
                    scale_datasets = []
                    with h5py.File(self._filename, 'r+') as h5:
                        if monitor_data is not None:
                            for k in monitor_data.keys():
                                if any([scale_name in k for scale_name in scale_sub_names]):
                                    scale_monitor_names.append(k)
                                    meta_dict = process_monitor_string(k)
                                    ds_name = f'{meta_dict["group"]}/{meta_dict["name"]}'
                                    ds = h5.create_dataset(name=ds_name, data=monitor_data[k])
                                    ds.attrs['units'] = meta_dict['units']
                                    try:
                                        ds.attrs['standard_name'] = cfx_to_standard_name[meta_dict["name"].lower()]
                                    except KeyError:
                                        logger.debug(f'Could not set standard name for {ds_name}')
                                    ds.make_scale()
                                    scale_datasets.append(ds)

                            grp = h5.create_group('monitor')
                            for k, v in monitor_data.items():
                                if k not in scale_monitor_names:
                                    meta_dict = process_monitor_string(k)
                                    ds = grp.create_dataset(name=f'{meta_dict["group"]}/{meta_dict["name"]}', data=v)
                                    try:
                                        ds.attrs['standard_name'] = cfx_to_standard_name[meta_dict["name"].lower()]
                                    except KeyError:
                                        logger.debug(f'Could not set standard name for {ds_name}. Using name '
                                                     f'as long_name instead')
                                        ds.attrs['long_name'] = meta_dict['name']
                                    ds.attrs['units'] = meta_dict['units']
                                    ds.dims[0].attach_scale(h5['ACCUMULATED TIMESTEP'])
                                    for scale_dataset in scale_datasets:
                                        ds.dims[0].attach_scale(scale_dataset)
                                    if meta_dict['coords']:
                                        ds.attrs['COORDINATES'] = list(meta_dict['coords'].keys())
                                        for kc, vc in meta_dict['coords'].items():
                                            dsc = grp[meta_dict["group"]].create_dataset(kc, data=vc)

                                            try:
                                                ds.attrs['standard_name'] = cfx_to_standard_name[kc]
                                            except KeyError:
                                                logger.debug(f'Could not set standard name for {ds_name}. Using name '
                                                             f'as long_name instead')
                                                ds.attrs['long_name'] = kc
                                            # NOTE: ASSUMING [m] is the default units but TODO check in CCL file what the base unit is!
                                            dsc.attrs['units'] = 'm'

        return HDFFileInterface(change_suffix(self.filename, '.hdf'), self)

    def write_def(self, def_filename=None, overwrite=True):
        if def_filename is None:
            def_filename = self.def_filename
        else:
            def_filename = pathlib.Path(def_filename)

        if not overwrite:
            if def_filename.exists():
                raise FileExistsError(f'Not creating def file as it exists and overwrite is False')

        def_filename = session.cfx2def(self.filename)
        self.def_filename = def_filename
        return def_filename

    def __len__(self):
        return len(self.res_files)

    @property
    def name(self):
        return self.filename.stem

    @property
    def latest(self, refresh=False):
        """Return the latest .cfx file"""
        return self.res_files.latest

    # def refresh(self):
    #     """Mainly scans for all relevant case files and updates content if needed"""
    #     if not self.filename.suffix == '.cfx':
    #         raise ValueError(f'Expected suffix .cfx and not {self.filename.suffix}')
    #     self.working_dir = self.filename.parent
    #     if not self.working_dir.exists():
    #         raise NotADirectoryError('The working directory does not exist. Can only work with existing cases!')
    #
    #
    #     res_filename_list = list(self.working_dir.glob(f'{self.filename.stem}*.res'))
    #     self.res_files = CFXResFiles(filenames=res_filename_list, def_filename=def_filename)
    #     ccl_filename = ccl.generate(self.filename)
    #     self.ccl_filename = ccl_filename<|MERGE_RESOLUTION|>--- conflicted
+++ resolved
@@ -5,20 +5,14 @@
 from typing import List, Dict, Union
 
 import dotenv
-<<<<<<< HEAD
 import h5py
-import pandas as pd
-import xarray as xr
-from numpy.typing import ArrayLike
-from ....conventions.translations import cfx_to_standard_name
-=======
 import numpy as np
 import pandas as pd
 import xarray as xr
->>>>>>> bbff992b
 
 from . import session, PATHLIKE, ccl, CFX_DOTENV_FILENAME, mon
 from .utils import change_suffix
+from ....conventions.translations import cfx_to_standard_name
 
 logger = logging.getLogger(__package__)
 dotenv.load_dotenv(CFX_DOTENV_FILENAME)
@@ -95,11 +89,7 @@
         return {'group': group, 'name': name, 'units': _units[:-1], 'coords': coords}
 
 
-<<<<<<< HEAD
-def _str_to_UserPoint(input_str: str, data: ArrayLike) -> Union[MonitorUserPoint, MonitorUserExpression]:
-=======
 def _str_to_UserPoint(input_str: str, data: np.ndarray) -> Union[MonitorUserPoint, MonitorUserExpression]:
->>>>>>> bbff992b
     """extracts info from a user point string and returns a MonitorUserPoint class"""
     monitor_pt_str_dict = process_monitor_string(input_str)
     coords = monitor_pt_str_dict.pop('coords')
