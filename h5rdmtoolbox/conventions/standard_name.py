--- conflicted
+++ resolved
@@ -13,11 +13,7 @@
 """
 import h5py
 import json
-<<<<<<< HEAD
-=======
-import os
 import pandas as pd
->>>>>>> aca41258
 import pathlib
 import re
 import warnings
@@ -100,18 +96,10 @@
     >>> False
     """
     try:
-<<<<<<< HEAD
         ureg.Unit(unit_string)
     except (UndefinedUnitError, TypeError):  # as e:
         return False  # UndefinedUnitError(f'Units cannot be understood using ureg package: {_units}. --> {e}')
     return True
-=======
-        ureg.Unit(_units)
-        return True
-    except UndefinedUnitError as e:
-        logger.error(UndefinedUnitError(f'Units cannot be understood using ureg package: {_units}. --> {e}'))
-        return False
->>>>>>> aca41258
 
 
 def xmlsnt2dict(xml_filename: Path) -> Tuple[dict, dict]:
@@ -321,12 +309,8 @@
         if name in self.table:
             raise StandardNameError(f'name "{name}" already exists in table. Use modify() '
                                     'to change the content')
-<<<<<<< HEAD
-        is_valid_unit(canonical_units)
-=======
-        if not verify_unit_object(canonical_units):
+        if not is_valid_unit(canonical_units):
             raise ValueError(f'Canonical units "{canonical_units}" is not a valid unit object')
->>>>>>> aca41258
         self._table[name] = dict(description=description, canonical_units=canonical_units)
 
     def modify(self, name: str, description: Union[str, None], canonical_units: Union[str, None]) -> StandardName:
