"""Extension to compute normalized xarray datasets and arrays"""
import pint
# import pint_xarray  # noqa: F401
import xarray as xr
from typing import Union, Dict

import h5rdmtoolbox as h5tbx

<<<<<<< HEAD
from numpy.core._exceptions import _UFuncBinaryResolutionError
=======
NORM_DELIMITER = '/'
>>>>>>> 3c72f13e


def to_base_units(da: xr.DataArray) -> xr.DataArray:
    """Turns the units of an xarray to the base units, e.g. m/mm turns to dimensionless
    because pint_xarray has no method `to_base_units()`.
    """
    final_units = pint.Quantity(da.attrs['units']).to_base_units()
    return da.pint.quantify(unit_registry=h5tbx.get_ureg()).pint.to(final_units.units).pint.dequantify()


@xr.register_dataarray_accessor("normalize")
class NormalizeAccessor:
    """Accessor to normalize a data array.
    This is helpful if data is to be plotting in dimensionless coordinates.
    """

    def __init__(self, xarray_obj):
        """Initialize the accessor"""
        self._obj = xarray_obj

    def __call__(self, data: Dict = None, rename=False, **data_kwargs):
        """normalizes the data, not the coords unless the coords are specified.

        Parameters
        ----------
        data : Dict
            The data to normalize. The key is used to have a variable name for the normalized data.s
        rename : bool, optional
            If True, the data is renamed to the normalized name, by default False
        """
        if not isinstance(rename, bool):
            raise TypeError(f'rename must be a boolean, not {type(rename)}.')

        if data is None:
            data = {}
        data.update(data_kwargs)

        norm_obj = self._obj
        for k, v in data.items():
            norm_obj = NormalizeAccessor._normalize(norm_obj, k, v, rename)

        return norm_obj

    @staticmethod
    def _normalize(obj, name, value, rename):
        if isinstance(value, str):
<<<<<<< HEAD
            qobj = obj.pint.quantify(unit_registry=h5tbx.get_ureg())
            q = h5tbx.get_ureg()(value)
=======
            qobj = xr.DataArray(obj).pint.quantify(unit_registry=h5tbx.get_ureg())
            q = h5tbx.get_ureg().Quantity(value)
>>>>>>> 3c72f13e
            norm_obj = (qobj / q).pint.dequantify()
        elif isinstance(value, (int, float)):
            # user indicates a float or int, which is interpreted as dimensionless
            with xr.set_options(keep_attrs=True):
                try:
                    norm_obj = obj / value
                except _UFuncBinaryResolutionError:
                    raise RuntimeError(f'A error occurred while normalizing {obj.name} by {name}={value}. '
                                       'This is likely due to a mismatch of data types. '
                                       'you might specify the dimension to be normalized by '
                                       'because not every dimension might of of a numeric type. '
                                       'Orig. error: {e}')
        else:
            raise TypeError(f'Normalization must be either a string or a float, not {type(value)}.')

        if rename:
            norm_obj.name = f'{obj.name}{NORM_DELIMITER}{name}'
        else:
            norm_obj.name = obj.name
        comment = norm_obj.attrs.get('comment', '')
        if comment != '':
            comment += ' '
        comment += f'Normalized by {name}={value}'
        norm_obj.attrs['comment'] = comment
        return norm_obj

    def coords(self, value_or_coord_dict: Dict[str, Union[str, int, float]] = None, rename: bool = False, **coords):
        """Normalize coordinate data

        Parameters
        ----------
        value_or_coord_dict : Dict[str, Union[str, int, float]]
            The coordinates to normalize. The key is the either a dictionary of key-value paris
            where the value is a string or a float. In this case the value is interpreted as the
            normalization quantity. Alternatively, the value of the key-value pair can be a dictionary
            itself, then the key is interpreted as the name of the normalized coordinate and the value
            is interpreted as the normalization quantity.
        rename : bool, optional
            If True, the coordinate names are renamed to the normalized names, by default False

        Examples
        --------
        >>> import h5rdmtoolbox as h5tbx
        >>> with h5tbx.File() as h5:
        ...     h5.create_dataset('x', data=[1, 2, 3], make_scale=True)
        ...     h5.create_dataset('y', data=[1, 2, 3, 4], make_scale=True)
        ...     h5.create_dataset('u', data=np.random.random((4, 3)), attach_scales=('y', 'x'))
        ...     u_xnorm = h5['u'][:].normalize.coords(L='3m', rename=True)
        >>> u_xnorm.plot.contourf()
        >>> plt.show()
        """
        if not isinstance(rename, bool):
            raise TypeError(f'rename must be a boolean, not {type(rename)}.')

        if isinstance(value_or_coord_dict, (int, float, str)):
            value_or_coord_dict = {k: value_or_coord_dict for k in self._obj.coords}

        if value_or_coord_dict is None:
            value_or_coord_dict = {}
        value_or_coord_dict.update(coords)

        def _key_is_coord_name(_key):
            return _key in self._obj.coords

        if not all(_key_is_coord_name(k) for k in value_or_coord_dict):
            # if none coord name is specified
            value_or_coord_dict = {cname: value_or_coord_dict for cname in self._obj.coords}
        else:
            for k in value_or_coord_dict:
                if k not in self._obj.coords:
                    raise KeyError(f'{k} is not an existing coordinate. These are: {self._obj.coords}')

        # _coord_dict = value_or_coord_dict.copy()
        # for k, v in value_or_coord_dict.items():
        #     if isinstance(v, (int, float, str)):
        #         _coord_dict.pop(k)
        #         for coord_name in self._obj.coords.keys():
        #             _coord_dict[coord_name] = {k: v}

        if all(isinstance(v, dict) for v in value_or_coord_dict.values()):
            # normalize only specific coordinates
            ret_obj = self._obj
            for coord_name, norm_data in value_or_coord_dict.items():
                norm_coord = ret_obj[coord_name].normalize(norm_data, rename)
                ret_obj = ret_obj.assign_coords({coord_name: norm_coord})
                if rename:
                    ret_obj = ret_obj.rename({coord_name: norm_coord.name})
            return ret_obj

        _update_coords = {}

        for coord_name, v in value_or_coord_dict.items():
            obj_norm = self._obj[coord_name]
            if isinstance(v, dict):
                for ak, av in v.items():
                    obj_norm = NormalizeAccessor._normalize(xr.DataArray(obj_norm), ak, av, rename)
            else:
                # no renaming, because
                obj_norm = NormalizeAccessor._normalize(xr.DataArray(obj_norm), coord_name, v, False)
            _update_coords[coord_name] = obj_norm

        # for coord_name in self._obj.coords:
        #     obj_norm = self._obj[coord_name]
        #     for k, v in value_or_coord_dict.items():
        #         if isinstance(v, dict):
        #             for ak, av in v.items():
        #                 obj_norm = NormalizeAccessor._normalize(xr.DataArray(obj_norm), ak, av, rename)
        #         else:
        #             obj_norm = NormalizeAccessor._normalize(xr.DataArray(obj_norm), k, v, rename)
        #     _update_coords[coord_name] = obj_norm
        ret_obj = self._obj.assign_coords(**_update_coords)
        if rename:
            for k, v in _update_coords.items():
                if k != v.name:
                    ret_obj = ret_obj.rename({k: v.name})
        return ret_obj<|MERGE_RESOLUTION|>--- conflicted
+++ resolved
@@ -2,15 +2,12 @@
 import pint
 # import pint_xarray  # noqa: F401
 import xarray as xr
+from numpy.core._exceptions import _UFuncBinaryResolutionError
 from typing import Union, Dict
 
 import h5rdmtoolbox as h5tbx
 
-<<<<<<< HEAD
-from numpy.core._exceptions import _UFuncBinaryResolutionError
-=======
 NORM_DELIMITER = '/'
->>>>>>> 3c72f13e
 
 
 def to_base_units(da: xr.DataArray) -> xr.DataArray:
@@ -57,13 +54,8 @@
     @staticmethod
     def _normalize(obj, name, value, rename):
         if isinstance(value, str):
-<<<<<<< HEAD
-            qobj = obj.pint.quantify(unit_registry=h5tbx.get_ureg())
-            q = h5tbx.get_ureg()(value)
-=======
             qobj = xr.DataArray(obj).pint.quantify(unit_registry=h5tbx.get_ureg())
             q = h5tbx.get_ureg().Quantity(value)
->>>>>>> 3c72f13e
             norm_obj = (qobj / q).pint.dequantify()
         elif isinstance(value, (int, float)):
             # user indicates a float or int, which is interpreted as dimensionless
